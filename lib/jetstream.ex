defmodule Jetstream do
  @moduledoc """
  Provides functions for interacting with a [NATS Jetstream](https://github.com/nats-io/jetstream) server.

  > Note: Jetstream is currently considered a beta feature of the NATS project, it is not available by default.
  > Any APIs you see here are liable to change in a way that is outside the normal versioning scheme.
  """

  @type message :: Gnat.message()

<<<<<<< HEAD
=======
  @doc """
  Acknowledges a message was completely handled.
  """
>>>>>>> 86161dec
  @spec ack(message :: message()) :: :ok
  def ack(%{gnat: gnat, reply_to: reply_to}) do
    Gnat.pub(gnat, reply_to, "")
  end

<<<<<<< HEAD
  @spec ack_next(message :: message(), consumer_subject :: binary()) :: :ok
  def ack_next(%{gnat: gnat, reply_to: reply_to}, consumer_topic) do
    Gnat.pub(gnat, reply_to, "+NXT", reply_to: consumer_topic)
  end

=======
  @doc """
  Acknowledges the message was handled and requests delivery of the next message to the reply subject. Only applies
  to Pull-mode.
  """
  @spec ack_next(message :: message(), consumer_subject :: binary()) :: :ok
  def ack_next(%{gnat: gnat, reply_to: reply_to}, consumer_subject) do
    Gnat.pub(gnat, reply_to, "+NXT", reply_to: consumer_subject)
  end

  @doc """
  Signals that the message will not be processed now and processing can move onto the next message, NAK'd message
  will be retried.
  """
>>>>>>> 86161dec
  @spec nack(message :: message()) :: :ok
  def nack(%{gnat: gnat, reply_to: reply_to}) do
    Gnat.pub(gnat, reply_to, "-NAK")
  end
end<|MERGE_RESOLUTION|>--- conflicted
+++ resolved
@@ -8,24 +8,14 @@
 
   @type message :: Gnat.message()
 
-<<<<<<< HEAD
-=======
   @doc """
   Acknowledges a message was completely handled.
   """
->>>>>>> 86161dec
   @spec ack(message :: message()) :: :ok
   def ack(%{gnat: gnat, reply_to: reply_to}) do
     Gnat.pub(gnat, reply_to, "")
   end
 
-<<<<<<< HEAD
-  @spec ack_next(message :: message(), consumer_subject :: binary()) :: :ok
-  def ack_next(%{gnat: gnat, reply_to: reply_to}, consumer_topic) do
-    Gnat.pub(gnat, reply_to, "+NXT", reply_to: consumer_topic)
-  end
-
-=======
   @doc """
   Acknowledges the message was handled and requests delivery of the next message to the reply subject. Only applies
   to Pull-mode.
@@ -39,7 +29,6 @@
   Signals that the message will not be processed now and processing can move onto the next message, NAK'd message
   will be retried.
   """
->>>>>>> 86161dec
   @spec nack(message :: message()) :: :ok
   def nack(%{gnat: gnat, reply_to: reply_to}) do
     Gnat.pub(gnat, reply_to, "-NAK")
